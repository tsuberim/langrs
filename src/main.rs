mod typing;
mod term;
mod value;
mod cli;
mod utils;
mod lsp;

use std::{fs, rc::Rc, vec};

use anyhow::{Result, Ok, format_err, bail};
use im::{HashMap, hashmap};

<<<<<<< HEAD
use lsp::Backend;
=======
use reqwest::blocking;
>>>>>>> ab203fa6
use term::Lit;
use tree_sitter::Parser;
use tree_sitter_fun::language;
use value::apply;
use crate::{cli::repl, term::to_ast, value::{eval, Value, ValueEnv}, typing::{infer, ForAll, Type, TypeEnv, generalize}};

use clap::{Parser as ClapParser, command};


use tower_lsp::lsp_types::*;
use tower_lsp::{Client, LanguageServer, LspService, Server};

/// Simple program to greet a person
#[derive(ClapParser, Debug)]
#[command(author, version, about, long_about = None)]
struct Args {
    file: Option<String>,
}

#[tokio::main]
async fn main() {
    let stdin = tokio::io::stdin();
    let stdout = tokio::io::stdout();

    let (service, socket) = LspService::new(|client| Backend::new(client));
    Server::new(stdin, stdout, socket).serve(service).await;
}

// fn main() -> Result<()> {
//     let args = Args::parse();

//     if let Some(file) = args.file {
//         run(&file)?
//     } else {
//         repl()?;
//     }
    

//     Ok(())
// }

fn add(_env: &ValueEnv, args: &Vec<Rc<Value>>) -> Result<Rc<Value>>{
    let x = args.get(0).unwrap();
    let y = args.get(1).unwrap();

    if let (Value::Lit(Lit::Num(x)), Value::Lit(Lit::Num(y))) = (x.as_ref(),y.as_ref()) {
        Ok(Rc::new(Value::Lit(Lit::Num(*x + *y))))
    } else {
        bail!("")
    }
}

fn concat(_env: &ValueEnv, args: &Vec<Rc<Value>>) -> Result<Rc<Value>>{
    let x = args.get(0).unwrap();
    let y = args.get(1).unwrap();

    if let (Value::Lit(Lit::Str(x)), Value::Lit(Lit::Str(y))) = (x.as_ref(),y.as_ref()) {
        let sum = x.clone() + y;
        Ok(Rc::new(Value::Lit(Lit::Str(sum))))
    } else {
        bail!("")
    }
}

fn map(env: &ValueEnv, args: &Vec<Rc<Value>>) -> Result<Rc<Value>>{
    let f = args.get(0).unwrap();
    let list = args.get(1).unwrap();

    if let Value::List(items) = list.as_ref() {
        let mapped: Vec<Rc<Value>> = items
            .iter()
            .map(|val| apply(env, Rc::clone(f), &vec![Rc::clone(val)]))
            .collect::<Result<Vec<Rc<Value>>>>()?;
        Ok(Rc::new(Value::List(mapped)))
    } else {
        bail!("map invoked with non-list")
    }
}

fn fold(env: &ValueEnv, args: &Vec<Rc<Value>>) -> Result<Rc<Value>>{
    let init = args.get(0).unwrap();
    let acc_f = args.get(1).unwrap();
    let list = args.get(2).unwrap();

    if let Value::List(items) = list.as_ref() {
        let folded =items.iter()
            .fold(
                Ok(Rc::clone(init)), 
                |acc, val| -> Result<Rc<Value>> {
                    let acc = acc?;
                    let x = apply(env, Rc::clone(acc_f), &vec![acc, Rc::clone(val)])?;
                    Ok(x)
                }
            )?;

        Ok(folded)
    } else {
        bail!("fold invoked with non-list")
    }
}

fn print_fn(_: &ValueEnv, args: &Vec<Rc<Value>>) -> Result<Rc<Value>>{
    let str = args.get(0).unwrap();
    if let Value::Lit(Lit::Str(str)) = str.as_ref() {
        let str = str.clone();
        Ok(Rc::new(Value::Task(Rc::new(move || -> Result<Rc<Value>> {
            println!("{}", str);
            Ok(Rc::new(Value::Record(hashmap!{})))
        }))))
    } else {
        bail!("_a")
    }
    
}

fn bind(_: &ValueEnv, args: &Vec<Rc<Value>>) -> Result<Rc<Value>>{
    let task = args.get(0).unwrap();
    let f = Rc::clone(args.get(1).unwrap());

    if let Value::Task(task) = task.as_ref() {
        let task = Rc::clone(task);
        Ok(Rc::new(Value::Task(Rc::new(move || {
            let val = task()?;
            let val = apply(&hashmap!{}, f.clone(), &vec![val])?;
            if let Value::Task(task) = val.as_ref() {
                task()
            } else {
                bail!("asdf")
            }
        }))))
    } else {
        bail!("bind invoked with non-task")
    }
}

fn ret(_: &ValueEnv, args: &Vec<Rc<Value>>) -> Result<Rc<Value>>{
    let val = Rc::clone(args.get(0).unwrap());

    Ok(Rc::new(Value::Task(Rc::new(move || {
        Ok(val.clone())
    }))))
}

fn fail(_: &ValueEnv, args: &Vec<Rc<Value>>) -> Result<Rc<Value>>{
    let val = Rc::clone(args.get(0).unwrap());

    Ok(Rc::new(Value::Task(Rc::new(move || {
        bail!("{}", val.clone())
    }))))
}

fn request(_: &ValueEnv, args: &Vec<Rc<Value>>) -> Result<Rc<Value>>{
    let url = args.get(0).unwrap();

    if let Value::Lit(Lit::Str(url)) = url.as_ref() {
        let url = url.clone();
        Ok(Rc::new(Value::Task(Rc::new(move || {
            let response = reqwest::blocking::get(url.clone())?;
            let text = response.text()?;

            let val = Value::Record(hashmap!{
                "body".to_string() => Rc::new(Value::Lit(Lit::Str(text)))
            });

            Ok(Rc::new(val))
        }))))    
    } else {
        bail!("request invoked with non-str")
    }
}

fn pipe(_: &ValueEnv, args: &Vec<Rc<Value>>) -> Result<Rc<Value>>{
    let url = args.get(0).unwrap();

    if let Value::Lit(Lit::Str(url)) = url.as_ref() {
        let url = url.clone();
        Ok(Rc::new(Value::Task(Rc::new(move || {
            let response = reqwest::blocking::get(url.clone())?;
            let text = response.text()?;

            let val = Value::Record(hashmap!{
                "body".to_string() => Rc::new(Value::Lit(Lit::Str(text)))
            });

            Ok(Rc::new(val))
        }))))    
    } else {
        bail!("request invoked with non-str")
    }
}

fn run(file: &String) -> Result<()> {
    let mut parser = Parser::new();
    parser.set_language(language())?;

    let src = fs::read_to_string(file)?;
    let src = format!("({})", src);

    let num = Type::Cons("Num".to_string(), vec![]);
    let str = Type::Cons("Str".to_string(), vec![]);

    let unit = Type::Record { items: hashmap! {}, union: false, rest: None };
    
    let context: HashMap<String, (Rc<Value>, ForAll)> = hashmap! {
        "+".to_string() => (
            Rc::new(Value::Builtin("+", Box::new(add))),
            generalize(Type::Cons("Fun".to_string(), vec![num.clone(), num.clone(), num.clone()]))
        ),
        "++".to_string() => (
            Rc::new(Value::Builtin("++", Box::new(concat))),
            generalize(Type::Cons("Fun".to_string(), vec![str.clone(), str.clone(), str.clone()]))
        ),
        "map".to_string() => (
            Rc::new(Value::Builtin("map", Box::new(map))),
            generalize(Type::Cons("Fun".to_string(), vec![
                Type::Cons("Fun".to_string(), vec![Type::Var("_a".to_string()), Type::Var("_b".to_string())]),
                Type::Cons("List".to_string(), vec![Type::Var("_a".to_string())]),
                Type::Cons("List".to_string(), vec![Type::Var("_b".to_string())])
            ]))
        ),
        "fold".to_string() => (
            Rc::new(Value::Builtin("fold", Box::new(fold))),
            generalize(Type::Cons("Fun".to_string(), vec![
                Type::Var("_b".to_string()),
                Type::Cons("Fun".to_string(), vec![Type::Var("_b".to_string()), Type::Var("_a".to_string()), Type::Var("_b".to_string())]),
                Type::Cons("List".to_string(), vec![Type::Var("_a".to_string())]),
                Type::Cons("List".to_string(), vec![Type::Var("_b".to_string())])
            ]))
        ),
        "print".to_string() => (
            Rc::new(Value::Builtin("print", Box::new(print_fn))),
            generalize(Type::Cons("Fun".to_string(), vec![
                str.clone(),
                Type::Cons("Task".to_string(), vec![unit.clone(), Type::Record { items: hashmap! {}, union: true, rest: Some("void_t".to_string()) }])
            ]))
        ),
        "$".to_string() => (
            Rc::new(Value::Builtin("$", Box::new(bind))),
            generalize(Type::Cons("Fun".to_string(), vec![
                Type::Cons("Task".to_string(), vec![Type::Var("_a".to_string()), Type::Var("_b".to_string())]),
                Type::Cons("Fun".to_string(), vec![
                    Type::Var("_a".to_string()), 
                    Type::Cons("Task".to_string(), vec![Type::Var("_c".to_string()), Type::Var("_b".to_string())])
                ]),
                Type::Cons("Task".to_string(), vec![Type::Var("_c".to_string()), Type::Var("_b".to_string())]),
            ]))
        ),
        "ok".to_string() => (
            Rc::new(Value::Builtin("ok", Box::new(ret))),
            generalize(Type::Cons("Fun".to_string(), vec![
                Type::Var("_a".to_string()),
                Type::Cons("Task".to_string(), vec![Type::Var("_a".to_string()), Type::Var("_b".to_string())]),
            ]))
        ),
        "err".to_string() => (
            Rc::new(Value::Builtin("err", Box::new(fail))),
            generalize(Type::Cons("Fun".to_string(), vec![
                Type::Var("_a".to_string()),
                Type::Cons("Task".to_string(), vec![Type::Var("_b".to_string()), Type::Var("_a".to_string())]),
            ]))
        ),
        "request".to_string() => (
            Rc::new(Value::Builtin("request", Box::new(request))),
            generalize(Type::Cons("Fun".to_string(), vec![
                Type::Cons("Str".to_string(), vec![]),
                Type::Cons("Task".to_string(), vec![
                    Type::Record { items: hashmap!{"body".to_string() => Type::Cons("Str".to_string(), vec![])}, union: false, rest: None },
                    Type::Record { items: hashmap!{}, union: true, rest: None },
                ]),
            ]))
        ),
    };

    let val_env: ValueEnv = context.iter().map(|(k, (v, _t))| (k.clone(), Rc::clone(v))).collect();
    let type_env: TypeEnv = context.iter().map(|(k, (_v, t))| (k.clone(), t.clone())).collect();

    let tree = parser.parse(&src, None).ok_or(format_err!("could not parse {}", file))?;

    let term = to_ast(tree.root_node(), &src)?;

    let mut t = infer(&term, &type_env)?;

    let mut val = eval(&term, &val_env)?;

    match (val.as_ref(), t.clone()) {
        (Value::Task(f), ForAll(vars, Type::Cons(cons, args))) if cons == "Task" => {
            val = f()?;
            let ty = args.get(0).unwrap();
            t = ForAll(vec![],ty.clone());
        }
        _ => {}
    }
    
    println!("{} : {}", val, t);

    Ok(())
}<|MERGE_RESOLUTION|>--- conflicted
+++ resolved
@@ -3,18 +3,13 @@
 mod value;
 mod cli;
 mod utils;
-mod lsp;
 
 use std::{fs, rc::Rc, vec};
 
 use anyhow::{Result, Ok, format_err, bail};
 use im::{HashMap, hashmap};
 
-<<<<<<< HEAD
-use lsp::Backend;
-=======
 use reqwest::blocking;
->>>>>>> ab203fa6
 use term::Lit;
 use tree_sitter::Parser;
 use tree_sitter_fun::language;
@@ -23,38 +18,25 @@
 
 use clap::{Parser as ClapParser, command};
 
-
-use tower_lsp::lsp_types::*;
-use tower_lsp::{Client, LanguageServer, LspService, Server};
-
 /// Simple program to greet a person
 #[derive(ClapParser, Debug)]
 #[command(author, version, about, long_about = None)]
 struct Args {
-    file: Option<String>,
-}
-
-#[tokio::main]
-async fn main() {
-    let stdin = tokio::io::stdin();
-    let stdout = tokio::io::stdout();
-
-    let (service, socket) = LspService::new(|client| Backend::new(client));
-    Server::new(stdin, stdout, socket).serve(service).await;
-}
-
-// fn main() -> Result<()> {
-//     let args = Args::parse();
-
-//     if let Some(file) = args.file {
-//         run(&file)?
-//     } else {
-//         repl()?;
-//     }
-    
-
-//     Ok(())
-// }
+    file: Option<String>
+}
+
+fn main() -> Result<()> {
+    let args = Args::parse();
+
+    if let Some(file) = args.file {
+        run(&file)?
+    } else {
+        repl()?;
+    }
+    
+
+    Ok(())
+}
 
 fn add(_env: &ValueEnv, args: &Vec<Rc<Value>>) -> Result<Rc<Value>>{
     let x = args.get(0).unwrap();
